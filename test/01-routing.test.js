/*eslint-env mocha */

const assert = require('assert')

describe('<Router> component', function() {
    // Increase timeouts
    this.slow(2000)
    this.timeout(3000)

    it('renders on the page', (browser) => {
        browser
            .url('http://localhost:5000')
            .expect.element('body').to.be.present.before(1000)

        browser
            .waitForElementVisible('h2.routetitle')
            .assert.containsText('h2.routetitle', 'Home!')

        browser.end()
    })

    it('current path appears', (browser) => {
        browser
            .url('http://localhost:5000')
            .waitForElementVisible('#currentpath')
            .expect.element('#currentpath').text.to.equal('/')

        browser.end()
    })

    it('selecting route from hash', (browser) => {
        // Main route
        browser
            .url('http://localhost:5000/#/')
            .waitForElementVisible('#currentpath')
            .waitForElementVisible('h2.routetitle')
            .assert.containsText('h2.routetitle', 'Home!')
            .expect.element('#currentpath').text.to.equal('/')
        browser.expect.element('#currentqs').text.to.equal('')

        // /wild
        browser
            .url('http://localhost:5000/#/wild')
            .waitForElementVisible('h2.routetitle')
            .assert.containsText('h2.routetitle', 'Wild')
            .expect.element('#currentpath').text.to.equal('/wild')
        browser.expect.element('#currentqs').text.to.equal('')

        // /hello/svelte
        browser
            .url('http://localhost:5000/#/hello/svelte')
            .waitForElementVisible('h2.routetitle')
            .assert.containsText('h2.routetitle', 'Hi there!')
            .expect.element('#currentpath').text.to.equal('/hello/svelte')
        browser.expect.element('#currentqs').text.to.equal('')

        browser.end()
    })

    it('loading page with hash', (browser) => {
        browser
            .url('http://localhost:5000/#/hello/svelte')
            .waitForElementVisible('#currentpath')
            .waitForElementVisible('h2.routetitle')
            .assert.containsText('h2.routetitle', 'Hi there!')
            .expect.element('#currentpath').text.to.equal('/hello/svelte')
        browser.expect.element('#currentqs').text.to.equal('')

        browser.end()
    })

    it('refreshing page', (browser) => {
        // /hello/svelte
        browser
            .url('http://localhost:5000/#/hello/svelte')
            .waitForElementVisible('h2.routetitle')
            .assert.containsText('h2.routetitle', 'Hi there!')
            .expect.element('#currentpath').text.to.equal('/hello/svelte')
        browser.expect.element('#currentqs').text.to.equal('')
        
        browser
            .refresh(() => {
                browser.waitForElementVisible('h2.routetitle')
                    .assert.containsText('h2.routetitle', 'Hi there!')
                    .expect.element('#currentpath').text.to.equal('/hello/svelte')
                browser.expect.element('#currentqs').text.to.equal('')

                browser.end()
            })
    })

    it('catch-all route', (browser) => {
        browser
            .url('http://localhost:5000/#/does/not/exist')
            .waitForElementVisible('h2.routetitle')
            .assert.containsText('h2.routetitle', 'NotFound')
            .expect.element('#currentpath').text.to.equal('/does/not/exist')
        browser.expect.element('#currentqs').text.to.equal('')

        browser.end()
    })

    it('clicking on link', (browser) => {
        browser
            .url('http://localhost:5000/#/')
            .waitForElementVisible('ul.navigation-links')
            .click('.navigation-links a[href="#/hello/svelte"]', () => {
                browser
                    .waitForElementVisible('h2.routetitle')
                    .assert.containsText('h2.routetitle', 'Hi there!')
                    .expect.element('#currentpath').text.to.equal('/hello/svelte')

                browser
                    .expect.element('#nameparams').text.to.equal('Your name is: svelte')

                browser.end()
            })
    })

    it('clicking link with children', (browser) => {
        browser
            .url('http://localhost:5000/#/hello/world')
            .waitForElementVisible('ul.navigation-links')
            .click('.navigation-links li a b', () => {
                browser
                    .waitForElementVisible('h2.routetitle')
                    .assert.containsText('h2.routetitle', 'Home!')
                    .expect.element('#currentpath').text.to.equal('/brand')
                browser.expect.element('#currentqs').text.to.equal('')
            })
    })

    it('back and forward buttons', (browser) => {
        browser
            .url('http://localhost:5000/#/hello/svelte/user')
            .waitForElementVisible('ul.navigation-links')
            .expect.element('#nameparams').text.to.equal('Your name is: svelte user')

        // Click on link
        browser
            .click('.navigation-links a[href="#/hello/svelte"]', () => {
                browser
                    .waitForElementVisible('#nameparams')
                    .expect.element('#nameparams').text.to.equal('Your name is: svelte')

                // Hit back button
                browser
                    .back(() => {
                        browser
                            .waitForElementVisible('#nameparams')
                            .expect.element('#nameparams').text.to.equal('Your name is: svelte user')

                        // Hit the forward button
                        browser
                            .forward(() => {
                                browser
                                    .waitForElementVisible('#nameparams')
                                    .expect.element('#nameparams').text.to.equal('Your name is: svelte')

                                browser.end()
                            })
                    })
            })
    })

    it('push method', (browser) => {
        browser
            .url('http://localhost:5000/#/')
            .waitForElementVisible('p.navigation-buttons')
            .click('.navigation-buttons button:nth-of-type(1)', () => {
                browser
                    .waitForElementVisible('h2.routetitle')
                    .assert.containsText('h2.routetitle', 'Wild')
                    .expect.element('#currentpath').text.to.equal('/wild/something')

                browser.url((url) => {
                    assert.equal(url.value, 'http://localhost:5000/#/wild/something')

                    browser.end()
                })
            })
    })

    it('pop method', (browser) => {
        // Click on link
        browser
            .url('http://localhost:5000/#/wild/something')
            .waitForElementVisible('ul.navigation-links')
            .click('.navigation-links a[href="#/hello/svelte"]', () => {
                // Pop button
                browser
                    .waitForElementVisible('p.navigation-buttons')
                    .click('.navigation-buttons button:nth-of-type(2)', () => {
                        browser
                            .waitForElementVisible('h2.routetitle')
                            .assert.containsText('h2.routetitle', 'Wild')
                            .expect.element('#currentpath').text.to.equal('/wild/something')

                        browser.url((url) => {
                            assert.equal(url.value, 'http://localhost:5000/#/wild/something')

                            browser.end()
                        })
                    })
            })
    })

    it('replace method', (browser) => {
        // Click on link
        browser
            .url('http://localhost:5000/#/wild/something')
            .waitForElementVisible('ul.navigation-links')
            .click('.navigation-links a[href="#/hello/svelte"]', () => {
                // Replace button
                browser
                    .waitForElementVisible('p.navigation-buttons')
                    .click('.navigation-buttons button:nth-of-type(3)', () => {
                        browser
                            .waitForElementVisible('h2.routetitle')
                            .assert.containsText('h2.routetitle', 'Wild')
                            .expect.element('#currentpath').text.to.equal('/wild/replaced')

                        browser.url((url) => {
                            assert.equal(url.value, 'http://localhost:5000/#/wild/replaced')

                            // Pop button
                            browser
                                .waitForElementVisible('p.navigation-buttons')
                                .click('.navigation-buttons button:nth-of-type(2)', () => {
                                    browser
                                        .waitForElementVisible('h2.routetitle')
                                        .assert.containsText('h2.routetitle', 'Wild')
                                        .expect.element('#currentpath').text.to.equal('/wild/something')

                                    browser.url((url) => {
                                        assert.equal(url.value, 'http://localhost:5000/#/wild/something')

                                        // Ugh the callback hell...
                                        browser.end()
                                    })
                                })
                        })
                    })
            })
    })

    it('querystring from hash', (browser) => {
        // /hello/svelte?search=query&sort=0
        browser
            .url('http://localhost:5000/#/hello/svelte?search=query&sort=0')
            .waitForElementVisible('h2.routetitle')
            .assert.containsText('h2.routetitle', 'Hi there!')
            .expect.element('#currentpath').text.to.equal('/hello/svelte')
        browser.expect.element('#currentqs').text.to.equal('search=query&sort=0')

        // Refresh the page
        browser
            .refresh(() => {
                browser.waitForElementVisible('h2.routetitle')
                    .assert.containsText('h2.routetitle', 'Hi there!')
                    .expect.element('#currentpath').text.to.equal('/hello/svelte')
                browser.expect.element('#currentqs').text.to.equal('search=query&sort=0')

                browser.end()
            })
    })

    it('routeLoaded event', (browser) => {
        browser
            .url('http://localhost:5000')
            .waitForElementPresent('#logbox')
            .expect.element('#logbox').text.to.equal('routeLoaded - {"name":"Home","location":"/","querystring":""}')

        browser.url('http://localhost:5000/#/hello/svelte')
            .waitForElementPresent('#logbox')
            .expect.element('#logbox').text.to.equal('routeLoaded - {"name":"Home","location":"/","querystring":""}\nrouteLoaded - {"name":"Name","location":"/hello/svelte","querystring":""}')

        browser.end()
    })

    it('routeEvent event', (browser) => {
        // Click on the p that triggers a "routeEvent" event
        browser.url('http://localhost:5000/#/hello/svelte')
            .waitForElementPresent('p#nameparams')
            .waitForElementPresent('#logbox')
            .click('p#nameparams', () => {
                browser
                    .waitForElementPresent('#logbox')
                    .expect.element('#logbox').text.to.equal('routeLoaded - {"name":"Name","location":"/hello/svelte","querystring":""}\nrouteEvent - {"action":"hi","params":{"first":"svelte","last":null}}')
                
                browser.end()
            })

    })

    it('route conditions', (browser) => {
        // Condition always passes
        browser
            .url('http://localhost:5000/#/lucky?pass=1')
            .waitForElementVisible('#lucky')
            .expect.element('#currentpath').text.to.equal('/lucky')
        browser.expect.element('#lucky').text.to.equal('You\'re in!')

        // Condition always fails
        browser.url('http://localhost:5000/#/lucky?pass=0')
            .waitForElementVisible('h2.routetitle')
            .assert.containsText('h2.routetitle', 'Wild')
            .expect.element('#currentpath').text.to.equal('/wild/conditions-failed')
        browser.expect.element('#currentqs').text.to.equal('')

        browser.end()
    })

    it('conditionsFailed event', (browser) => {
        // Condition always passes
        browser
            .url('http://localhost:5000/#/lucky?pass=1')
            .waitForElementPresent('#logbox')
            .expect.element('#logbox').text.to.equal('routeLoaded - {"name":"Lucky","location":"/lucky","querystring":"pass=1","userData":{"foo":"bar"}}')

        // Condition always fails
        browser.url('http://localhost:5000/#/lucky?pass=0')
            .waitForElementPresent('#logbox')
            .expect.element('#logbox').text.to.equal('routeLoaded - {"name":"Lucky","location":"/lucky","querystring":"pass=1","userData":{"foo":"bar"}}\nconditionsFailed - {"name":"Lucky","location":"/lucky","querystring":"pass=0","userData":{"foo":"bar"}}\nrouteLoaded - {"name":"Wild","location":"/wild/conditions-failed","querystring":""}')

        browser.end()
    })

<<<<<<< HEAD
    it('parameter URL-decoding', (browser) => {
        browser
            .url('http://localhost:5000/#/hello/Mr%20Smith')
            .waitForElementVisible('#currentpath')
            .waitForElementVisible('h2.routetitle')
        browser.expect.element('#currentpath').text.to.equal('/hello/Mr%20Smith')
        browser.expect.element('#nameparams').text.to.equal('Your name is: Mr Smith')

        // Invalid URL-encoded characters, should catch the exception
        browser
            .url('http://localhost:5000/#/hello/Mr%2%0Smith')
            .waitForElementVisible('#currentpath')
            .waitForElementVisible('h2.routetitle')
        browser.expect.element('#currentpath').text.to.equal('/hello/Mr%2%0Smith')
        browser.expect.element('#nameparams').text.to.equal('Your name is: null')

=======
    it('use:link vars', (browser) => {
        // Condition always passes
        browser
            .url('http://localhost:5000/#/catalog/3')
            .waitForElementPresent('#logbox')
            .expect.element('#logbox').text.to.equal('routeLoaded - {"name":"Catalog","location":"/catalog/3","querystring":""}')
        browser.expect.element('#previous').attribute('href').to.endsWith('#/catalog/2')
        browser.expect.element('#next').attribute('href').to.endsWith('#/catalog/4')
        browser.click('#next', () => {
            browser.waitForElementVisible('#logbox')
                .expect.element('#logbox').text.to.equal('routeLoaded - {"name":"Catalog","location":"/catalog/3","querystring":""}\nrouteLoaded - {"name":"Catalog","location":"/catalog/4","querystring":""}')
            browser.expect.element('#previous').attribute('href').to.endsWith('#/catalog/3')
            browser.expect.element('#next').attribute('href').to.endsWith('#/catalog/5')
        })
>>>>>>> 82b5e736
        browser.end()
    })
})
<|MERGE_RESOLUTION|>--- conflicted
+++ resolved
@@ -326,7 +326,6 @@
         browser.end()
     })
 
-<<<<<<< HEAD
     it('parameter URL-decoding', (browser) => {
         browser
             .url('http://localhost:5000/#/hello/Mr%20Smith')
@@ -343,7 +342,6 @@
         browser.expect.element('#currentpath').text.to.equal('/hello/Mr%2%0Smith')
         browser.expect.element('#nameparams').text.to.equal('Your name is: null')
 
-=======
     it('use:link vars', (browser) => {
         // Condition always passes
         browser
@@ -358,7 +356,6 @@
             browser.expect.element('#previous').attribute('href').to.endsWith('#/catalog/3')
             browser.expect.element('#next').attribute('href').to.endsWith('#/catalog/5')
         })
->>>>>>> 82b5e736
         browser.end()
     })
 })
